--- conflicted
+++ resolved
@@ -34,15 +34,9 @@
     commonTerms,
     getDocumentById,
     getCeremonyCircuits,
-<<<<<<< HEAD
-    objectExist
-} from "../../src"
-import { TestingEnvironment } from "../../src/types/enums"
-=======
     checkIfObjectExist
 } from "../../src"
 import { CeremonyState, TestingEnvironment } from "../../src/types/enums"
->>>>>>> eb168f4a
 
 // Config chai.
 chai.use(chaiAsPromised)
@@ -58,11 +52,7 @@
     const userAuth = getAuth(userApp)
 
     // Get configs for storage.
-<<<<<<< HEAD
-    const { ceremonyBucketPostfix, streamChunkSizeInMb, presignedUrlExpirationInSeconds } = getStorageConfiguration()
-=======
     const { ceremonyBucketPostfix, streamChunkSizeInMb } = getStorageConfiguration()
->>>>>>> eb168f4a
     const ceremony = fakeCeremoniesData.fakeCeremonyScheduledDynamic
     const ceremonyBucket = getBucketName(ceremony.data.prefix, ceremonyBucketPostfix)
     const duplicateBucketName = randomBytes(10).toString("hex")
@@ -139,12 +129,7 @@
                 ceremonyBucket,
                 zkeyStorageFilePath,
                 zkeyLocalFilePath,
-<<<<<<< HEAD
-                streamChunkSizeInMb.toString(),
-                presignedUrlExpirationInSeconds
-=======
                 streamChunkSizeInMb
->>>>>>> eb168f4a
             )
 
             // 3. upload pot
@@ -154,12 +139,7 @@
                 ceremonyBucket,
                 potStorageFilePath,
                 potLocalFilePath,
-<<<<<<< HEAD
-                streamChunkSizeInMb.toString(),
-                presignedUrlExpirationInSeconds
-=======
                 streamChunkSizeInMb
->>>>>>> eb168f4a
             )
 
             // 4. upload r1cs
@@ -169,12 +149,7 @@
                 ceremonyBucket,
                 r1csStorageFilePath,
                 r1csLocalFilePath,
-<<<<<<< HEAD
-                streamChunkSizeInMb.toString(),
-                presignedUrlExpirationInSeconds
-=======
                 streamChunkSizeInMb
->>>>>>> eb168f4a
             )
 
             // 5. setup ceremony
@@ -188,11 +163,7 @@
             )
             const ceremonyData = ceremonyDoc.data()
             // confirm ceremony
-<<<<<<< HEAD
-            expect(ceremonyData?.state).to.be.eq("SCHEDULED")
-=======
             expect(ceremonyData?.state).to.be.eq(CeremonyState.SCHEDULED)
->>>>>>> eb168f4a
             expect(ceremonyData?.timeoutType).to.be.eq(ceremony.data.timeoutMechanismType)
             expect(ceremonyData?.endDate).to.be.eq(ceremony.data.endDate)
             expect(ceremonyData?.prefix).to.be.eq(ceremony.data.prefix)
@@ -216,15 +187,9 @@
             expect(circuitCreated.data.lastUpdated).to.lt(Date.now().valueOf())
 
             // check on s3
-<<<<<<< HEAD
-            expect(await objectExist(userFunctions, ceremonyBucket, zkeyStorageFilePath)).to.be.true
-            expect(await objectExist(userFunctions, ceremonyBucket, potStorageFilePath)).to.be.true
-            expect(await objectExist(userFunctions, ceremonyBucket, r1csStorageFilePath)).to.be.true
-=======
             expect(await checkIfObjectExist(userFunctions, ceremonyBucket, zkeyStorageFilePath)).to.be.true
             expect(await checkIfObjectExist(userFunctions, ceremonyBucket, potStorageFilePath)).to.be.true
             expect(await checkIfObjectExist(userFunctions, ceremonyBucket, r1csStorageFilePath)).to.be.true
->>>>>>> eb168f4a
         })
     }
 
@@ -236,18 +201,7 @@
 
         // 2. multi part upload
         assert.isRejected(
-<<<<<<< HEAD
-            multiPartUpload(
-                userFunctions,
-                ceremonyBucket,
-                objectName,
-                nonExistentLocalPath,
-                streamChunkSizeInMb.toString(),
-                presignedUrlExpirationInSeconds
-            )
-=======
             multiPartUpload(userFunctions, ceremonyBucket, objectName, nonExistentLocalPath, streamChunkSizeInMb)
->>>>>>> eb168f4a
         )
     })
 

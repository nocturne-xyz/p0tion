import chai, { expect } from "chai"
import chaiAsPromised from "chai-as-promised"
import { getAuth, signInWithEmailAndPassword, signOut } from "firebase/auth"
import fetch from "@adobe/node-fetch-retry"
import fs, { createWriteStream } from "fs"
import { randomBytes } from "crypto"
import {
    deleteAdminApp,
    initializeAdminServices,
    initializeUserServices,
    deleteBucket,
    createMockCeremony,
    deleteObjectFromS3,
    envType,
    generateUserPasswords,
    createMockUser,
    getStorageConfiguration,
    cleanUpMockUsers,
    sleep,
    cleanUpRecursively,
<<<<<<< HEAD
    mockCeremoniesCleanup,
    uploadFileToS3,
} from "../utils"
=======
    mockCeremoniesCleanup
} from "../utils/index"
>>>>>>> 5a45a681
import { fakeCeremoniesData, fakeCircuitsData, fakeUsersData } from "../data/samples"
import {
    getBucketName,
    createS3Bucket,
    multiPartUpload,
    getR1csStorageFilePath,
    getPotStorageFilePath,
    getZkeyStorageFilePath,
    getVerificationKeyStorageFilePath,
    getVerifierContractStorageFilePath,
    getTranscriptStorageFilePath,
    potFilenameTemplate,
    commonTerms,
    genesisZkeyIndex,
    checkIfObjectExist,
<<<<<<< HEAD
    generateGetObjectPreSignedUrl,
    verifierSmartContractAcronym,
    verificationKeyAcronym,
    compareHashes
} from "../../src"
=======
    generateGetObjectPreSignedUrl
} from "../../src/index"
>>>>>>> 5a45a681
import { TestingEnvironment } from "../../src/types/enums"
import { ChunkWithUrl, CircuitArtifactsPreSignedUrls, ETagWithPartNumber } from "../../src/types/index"
import { getChunksAndPreSignedUrls, getWasmStorageFilePath, uploadParts } from "../../src/helpers/storage"
import { completeMultiPartUpload, downloadCircuitArtifacts, openMultiPartUpload } from "../../src/helpers/functions"
import { cwd } from "process"

chai.use(chaiAsPromised)

describe("Storage", () => {
    // the user without coordinator privileges
    const users = [fakeUsersData.fakeUser1, fakeUsersData.fakeUser2]
    const passwords = generateUserPasswords(2)

    const { adminFirestore, adminAuth } = initializeAdminServices()
    const { userApp, userFunctions } = initializeUserServices()
    const userAuth = getAuth(userApp)

    const { ceremonyBucketPostfix, streamChunkSizeInMb } = getStorageConfiguration()

    const localPath = "/tmp/test.json"

    // test setup for all nested tests
    beforeAll(async () => {
        // create two users with the second as coordinator
        for (let i = 0; i < 2; i++) {
            // we want to update the uid so we can delete later
            users[i].uid = await createMockUser(
                userApp,
                users[i].data.email,
                passwords[i],
                i === passwords.length - 1,
                adminAuth
            )
        }
        fs.writeFileSync(localPath, "{test: 'test'}")
        await sleep(1000)
    })

    describe("getBucketName", () => {
        it("should return the correct bucket name", () => {
            expect(getBucketName("Test", "-mpc-dev")).to.be.equal("Test-mpc-dev")
            expect(getBucketName("Test", "")).to.be.equal("Test")
        })
    })

    // These tests can only run on the production environment due to the large number of buckets being created
    // which will require S3 keys to delete thus an .env file
    if (envType === TestingEnvironment.PRODUCTION) {
        describe("createS3Bucket", () => {
            const bucketName = randomBytes(10).toString("hex")
            const repeatedName = randomBytes(10).toString("hex")
            it("should fail to create a bucket when not logged in", async () => {
                await signOut(userAuth)
                await expect(createS3Bucket(userFunctions, bucketName)).to.be.rejectedWith(
                    "You do not have privileges to perform this operation."
                )
            })
            it("should create a bucket when logged in as coordinator", async () => {
                // login with coordinator creds
                await signInWithEmailAndPassword(userAuth, users[1].data.email, passwords[1])
                // create bucket
                await expect(createS3Bucket(userFunctions, bucketName)).to.be.fulfilled
            })
            it("should fail to create a bucket with a name that exists already", async () => {
                await createS3Bucket(userFunctions, repeatedName)
                await expect(createS3Bucket(userFunctions, repeatedName)).to.be.rejectedWith("Failed request.")
            })
            it("should fail to create a bucket when not logged in as a coordinator", async () => {
                // login as contributor
                await signInWithEmailAndPassword(userAuth, users[0].data.email, passwords[0])
                await expect(createS3Bucket(userFunctions, bucketName)).to.be.rejectedWith(
                    "You do not have privileges to perform this operation."
                )
            })
            // clean up
            afterAll(async () => {
                await deleteBucket(bucketName)
                await deleteBucket(repeatedName)
            })
        })

        describe("checkIfObjectExist", () => {
            const bucketName = randomBytes(10).toString("hex")
            const objectName = randomBytes(10).toString("hex")
            // file to upload
            beforeAll(async () => {
                // login as coordinator
                await signInWithEmailAndPassword(userAuth, users[1].data.email, passwords[1])
                // create bucket
                await createS3Bucket(userFunctions, bucketName)
                // upload object
                await multiPartUpload(userFunctions, bucketName, objectName, localPath, streamChunkSizeInMb)
            })
            it("should return true if the object exists", async () => {
                // check existence
                const exists = await checkIfObjectExist(userFunctions, bucketName, objectName)
                expect(exists).to.be.equal(true)
            })
            it("should return false when given a non existant bucket name", async () => {
                // check existence
                const exists = await checkIfObjectExist(userFunctions, "nonExistingBucket", objectName)
                expect(exists).to.be.equal(false)
            })
            it("should return false if the object does not exist", async () => {
                // execute function
                const exists = await checkIfObjectExist(userFunctions, bucketName, "nonExistingObject")
                expect(exists).to.be.equal(false)
            })
            it("should not work if given an invalid userFunctions parameter", async () => {
                const test: any = {}
                await expect(checkIfObjectExist(test, bucketName, objectName)).to.be.rejected
            })
            it("should throw if a user without coordinator privileges tries to call objectExist", async () => {
                // login as contributor
                await signInWithEmailAndPassword(userAuth, users[0].data.email, passwords[0])
                // execute function
                await expect(checkIfObjectExist(userFunctions, bucketName, objectName)).to.be.rejectedWith(
                    "You do not have privileges to perform this operation."
                )
            })
            it("should throw when calling objectExist without being authenticated", async () => {
                // logout
                await signOut(userAuth)
                // execute function
                await expect(checkIfObjectExist(userFunctions, bucketName, objectName)).to.be.rejectedWith(
                    "You do not have privileges to perform this operation."
                )
            })
            // cleanup after test
            afterAll(async () => {
                // delete object inside first
                await deleteObjectFromS3(bucketName, objectName)
                await deleteBucket(bucketName)
            })
        })

        describe("multiPartUpload", () => {
            const bucketName = randomBytes(10).toString("hex")
            const objectName = randomBytes(10).toString("hex")
            beforeAll(async () => {
                // login as coordinator
                await signInWithEmailAndPassword(userAuth, users[1].data.email, passwords[1])
                // create bucket
                await createS3Bucket(userFunctions, bucketName)
                await sleep(5000)
                await createMockCeremony(
                    adminFirestore,
                    fakeCeremoniesData.fakeCeremonyOpenedFixed,
                    fakeCircuitsData.fakeCircuitSmallNoContributors
                )
            })
            it("should fail when providing a non-existent bucket name", async () => {
                await signInWithEmailAndPassword(userAuth, users[1].data.email, passwords[1])
                await expect(
                    multiPartUpload(userFunctions, "nonExistentBucketName", objectName, localPath, streamChunkSizeInMb)
                ).to.be.rejectedWith("Failed request.")
            })
            it("should allow the coordinator to upload a file to S3", async () => {
                await expect(multiPartUpload(userFunctions, bucketName, objectName, localPath, streamChunkSizeInMb)).to
                    .be.fulfilled
            })
            it("should overwrite an existing object with the same name", async () => {
                await expect(multiPartUpload(userFunctions, bucketName, objectName, localPath, streamChunkSizeInMb)).to
                    .be.fulfilled
            })
            it("should fail when called by a user without coordinator privileges and no ceremony Id parameter", async () => {
                await signOut(userAuth)
                // login as contributor
                await signInWithEmailAndPassword(userAuth, users[0].data.email, passwords[0])
                // call the function
                await expect(
                    multiPartUpload(userFunctions, bucketName, objectName, localPath, streamChunkSizeInMb)
                ).to.be.rejectedWith("Unable to perform the operation due to incomplete or incorrect data.")
            })
            it("should fail when called without being logged in", async () => {
                await signOut(userAuth)
                await expect(
                    multiPartUpload(userFunctions, bucketName, objectName, localPath, streamChunkSizeInMb)
                ).to.be.rejectedWith("You are not authorized to perform this operation.")
            })
            // cleanup after test
            afterAll(async () => {
                await deleteObjectFromS3(bucketName, objectName)
                await deleteBucket(bucketName)
                await cleanUpRecursively(adminFirestore, fakeCeremoniesData.fakeCeremonyOpenedFixed.uid)
            })
        })

        describe("generateGetObjectPreSignedUrl", () => {
            const bucketName = randomBytes(10).toString("hex")
            const objectName = randomBytes(10).toString("hex")
            beforeAll(async () => {
                // login as coordinator
                await signInWithEmailAndPassword(userAuth, users[1].data.email, passwords[1])
                // create bucket
                await createS3Bucket(userFunctions, bucketName)
                // upload object
                await multiPartUpload(userFunctions, bucketName, objectName, localPath, streamChunkSizeInMb)

                // create a ceremony
                await createMockCeremony(
                    adminFirestore,
                    fakeCeremoniesData.fakeCeremonyOpenedFixed,
                    fakeCircuitsData.fakeCircuitSmallNoContributors
                )
            })
            it("should throw when given an invalid FirestoreFunctions object", async () => {
                await expect(generateGetObjectPreSignedUrl({} as any, bucketName, objectName)).to.be.rejected
            })
            it("should generate the pre signed URL for an existing object", async () => {
                // login as coordinator
                await signInWithEmailAndPassword(userAuth, users[1].data.email, passwords[1])
                const url = await generateGetObjectPreSignedUrl(
                    userFunctions,
                    fakeCeremoniesData.fakeCeremonyOpenedFixed.data.prefix,
                    "anObject"
                )
                /* eslint-disable no-useless-escape */
                const regex =
                    /https?:\/\/(www\.)?[-a-zA-Z0-9@:%._\+~#=]{1,256}\.[a-zA-Z0-9()]{1,6}\b([-a-zA-Z0-9()@:%_\+.~#?&//=]*)/
                expect(url).to.match(regex)
            })
            it("should fail to generate the pre signed URL for a non existing object", async () => {
                await expect(
                    generateGetObjectPreSignedUrl(userFunctions, bucketName, "nonExistingObject")
                ).to.be.rejectedWith("Unable to generate a pre-signed url for the given object in the provided bucket.")
            })
            it("should not be possible to call this function when not authenticated", async () => {
                await signOut(userAuth)
                await expect(generateGetObjectPreSignedUrl(userFunctions, bucketName, objectName)).to.be.rejectedWith(
                    "You are not authorized to perform this operation."
                )
            })
            // clean up after test
            afterAll(async () => {
                await deleteObjectFromS3(bucketName, objectName)
                await deleteBucket(bucketName)
                await cleanUpRecursively(adminFirestore, fakeCeremoniesData.fakeCeremonyOpenedFixed.uid)
            })
        })

        describe("openMultiPartUpload", () => {
            const bucketName = randomBytes(10).toString("hex")
            beforeAll(async () => {
                // login as coordinator
                await signInWithEmailAndPassword(userAuth, users[1].data.email, passwords[1])
                // create the bucket
                await createS3Bucket(userFunctions, bucketName)
                // logout
                await signOut(userAuth)
                // add mock ceremony data
                await createMockCeremony(
                    adminFirestore,
                    fakeCeremoniesData.fakeCeremonyOpenedFixed,
                    fakeCircuitsData.fakeCircuitSmallNoContributors
                )
            })
            it("should successfully open a multi part upload when provided the correct parameters", async () => {
                // login as coordinator
                await signInWithEmailAndPassword(userAuth, users[1].data.email, passwords[1])
                const id = await openMultiPartUpload(userFunctions, bucketName, "objectKey")
                expect(id).to.not.be.null
            })
            it("should fail to open a multi part upload when provided the wrong parameters", async () => {
                await expect(openMultiPartUpload({} as any, bucketName, "objectKey")).to.be.rejectedWith(
                    "functionsInstance._url is not a function"
                )
            })
            it("should fail to open a multi part upload when provided a non existent bucket", async () => {
                await expect(openMultiPartUpload(userFunctions, "nonExistentBucket", "objectKey")).to.be.rejectedWith(
                    "Failed request."
                )
            })
            it("should not allow a contributor to open a multi part upload when not providing a ceremony Id parameter", async () => {
                await signInWithEmailAndPassword(userAuth, users[0].data.email, passwords[0])
                await expect(openMultiPartUpload(userFunctions, bucketName, "objectKey")).to.be.rejectedWith(
                    "Unable to perform the operation due to incomplete or incorrect data."
                )
            })
            it("should fail when calling without being authenticated", async () => {
                // logout
                await signOut(userAuth)
                await expect(openMultiPartUpload(userFunctions, bucketName, "objectKey")).to.be.rejectedWith(
                    "You are not authorized to perform this operation."
                )
            })
            it("should allow a contributor to open a multi part upload when providing a ceremony Id parameter", async () => {})

            afterAll(async () => {
                await deleteBucket(bucketName)
                await cleanUpRecursively(adminFirestore, fakeCeremoniesData.fakeCeremonyOpenedFixed.uid)
            })
        })

        describe("getChunksAndPreSignedUrls", () => {
            const bucketName = getBucketName(
                fakeCeremoniesData.fakeCeremonyScheduledDynamic.data.prefix!,
                ceremonyBucketPostfix
            )
            let multiPartUploadId: string
            const objectKey = "circuitMetadata.json"
            beforeAll(async () => {
                // login as coordinator
                await signInWithEmailAndPassword(userAuth, users[1].data.email, passwords[1])
                // create the bucket
                await createS3Bucket(userFunctions, bucketName)
                // Create the mock data on Firestore.
                await createMockCeremony(
                    adminFirestore,
                    fakeCeremoniesData.fakeCeremonyScheduledDynamic,
                    fakeCircuitsData.fakeCircuitSmallNoContributors
                )
                // create multi part upload
                multiPartUploadId = await openMultiPartUpload(userFunctions, bucketName, objectKey)
                expect(multiPartUploadId).to.not.be.null
            })
            it("should fail when calling without being authenticated", async () => {
                // make sure we are logged out
                await signOut(userAuth)
                await expect(
                    getChunksAndPreSignedUrls(
                        userFunctions,
                        bucketName,
                        objectKey,
                        localPath,
                        multiPartUploadId,
                        streamChunkSizeInMb
                    )
                ).to.be.rejectedWith("You are not authorized to perform this operation")
            })
            it("should successfully get the preSignedUrls when provided the correct parameters (connected as a coordinator)", async () => {
                // login as coordinator
                await signInWithEmailAndPassword(userAuth, users[1].data.email, passwords[1])
                const chunksWithUrlsZkey = await getChunksAndPreSignedUrls(
                    userFunctions,
                    bucketName,
                    objectKey,
                    localPath,
                    multiPartUploadId,
                    streamChunkSizeInMb
                )
                expect(chunksWithUrlsZkey[0].preSignedUrl).to.not.be.null
                await signOut(userAuth)
            })
            it.skip("should fail to get the preSignedUrls when provided an incorrect multi part upload ID", async () => {
                // @todo add validation on backend to check if the multiPartUploadId is valid or that a bucket exists
                // before calling the cloud function that interacts with S3
                await signInWithEmailAndPassword(userAuth, users[1].data.email, passwords[1])
                await expect(
                    getChunksAndPreSignedUrls(
                        userFunctions,
                        "nonExistentBucket",
                        "nonExistentObjectKey",
                        localPath,
                        "nonExistentMultiPartUploadId",
                        streamChunkSizeInMb
                    )
                ).to.be.rejectedWith("error")
                await signOut(userAuth)
            })
            // @todo contribution tests
            it.skip("should allow any authenticated user to call getChunksAndPreSignedUrls when providing an existing ceremony Id", async () => {
                // sign in as contributor
                await signInWithEmailAndPassword(userAuth, users[0].data.email, passwords[0])
                // need to mock the ceremony
                // should work
                const chunksWithUrlsZkey = await getChunksAndPreSignedUrls(
                    userFunctions,
                    bucketName,
                    objectKey,
                    localPath,
                    multiPartUploadId,
                    streamChunkSizeInMb,
                    fakeCeremoniesData.fakeCeremonyOpenedFixed.uid
                )
                expect(chunksWithUrlsZkey[0].preSignedUrl).to.not.be.null
            })
            it("should fail when called by a contributor and provided the wrong details", async () => {
                // sign in as contributor
                await signInWithEmailAndPassword(userAuth, users[0].data.email, passwords[0])
                // need to mock the ceremony
                // should work
                await expect(
                    getChunksAndPreSignedUrls(
                        userFunctions,
                        bucketName,
                        objectKey,
                        localPath,
                        multiPartUploadId,
                        streamChunkSizeInMb,
                        fakeCeremoniesData.fakeCeremonyOpenedFixed.uid
                    )
                ).to.be.rejectedWith(
                    "Unable to find a document with the given identifier for the provided collection path."
                )
            })
            it.skip("should fail when called by a contributor that is not in the UPLOADING phase", async () => {
                // @todo add when dealing with contribute as it will have all required mock functions
            })

            afterAll(async () => {
                await deleteObjectFromS3(bucketName, objectKey)
                await deleteBucket(bucketName)
                await cleanUpRecursively(adminFirestore, fakeCeremoniesData.fakeCeremonyScheduledDynamic.uid)
            })
        })

        describe("uploadParts", () => {
            const bucketName = getBucketName(
                fakeCeremoniesData.fakeCeremonyOpenedFixed.data.prefix!,
                process.env.CONFIG_CEREMONY_BUCKET_POSTFIX!
            )
            let multiPartUploadId: string = ""
            const objectKey = "circuitMetadata.json"
            let chunksWithUrls: ChunkWithUrl[] = []
            beforeAll(async () => {
                // login as coordinator
                await signInWithEmailAndPassword(userAuth, users[1].data.email, passwords[1])
                // create the bucket
                await createS3Bucket(userFunctions, bucketName)
                // create the mock data on Firestore.
                await createMockCeremony(
                    adminFirestore,
                    fakeCeremoniesData.fakeCeremonyOpenedFixed,
                    fakeCircuitsData.fakeCircuitSmallNoContributors
                )
                // open the multi part upload
                multiPartUploadId = await openMultiPartUpload(userFunctions, bucketName, objectKey)
                expect(multiPartUploadId).to.not.be.null
                // get the preSignedUrls
                chunksWithUrls = await getChunksAndPreSignedUrls(
                    userFunctions,
                    bucketName,
                    objectKey,
                    localPath,
                    multiPartUploadId,
                    streamChunkSizeInMb
                )
                // logout
                await signOut(userAuth)
            })
            it("should successfully upload the file part when provided the correct parameters", async () => {
                // login as coordinator
                await signInWithEmailAndPassword(userAuth, users[1].data.email, passwords[1])
                const uploadPartResult = await uploadParts(chunksWithUrls, "application/json")
                expect(uploadPartResult).to.not.be.null
                await signOut(userAuth)
            })
            it(
                "should return null data when calling with parameters related to a " +
                    "contribution and the wrong pre-signed URLs",
                async () => {
                    // @todo we need to mock the ceremony participant in the collection
                    // @todo to be included when writing tests for contribute
                    // login as coordinator
                    await signInWithEmailAndPassword(userAuth, users[1].data.email, passwords[1])
                    await expect(
                        uploadParts(
                            [
                                {
                                    partNumber: 1,
                                    preSignedUrl:
                                        "https://nonExistentBucket.s3.amazonaws.com/nonExistentObjectKey?partNumber=1&uploadId=nonExistentMultiPartUploadId",
                                    chunk: Buffer.from("test", "utf-8")
                                }
                            ],
                            "application/json"
                        )
                    ).to.be.rejectedWith(
                        "Unable to upload chunk number 0. Please, terminate the current session and retry to resume from the latest uploaded chunk."
                    )
                    await signOut(userAuth)
                }
            )
            it("should allow any authenticated user to call uploadParts with the correct chunks", async () => {
                // sign in as contributor
                await signInWithEmailAndPassword(userAuth, users[0].data.email, passwords[0])
                // upload
                const uploadPartResult = await uploadParts(chunksWithUrls, "application/json")
                expect(uploadPartResult).to.not.be.null
                await signOut(userAuth)
            })
            afterAll(async () => {
                await deleteObjectFromS3(bucketName, objectKey)
                await deleteBucket(bucketName)
                await cleanUpRecursively(adminFirestore, fakeCeremoniesData.fakeCeremonyOpenedFixed.uid)
            })
        })

        describe("completeMultiPartUpload", () => {
            const bucketName = getBucketName(
                fakeCeremoniesData.fakeCeremonyOpenedFixed.data.prefix!,
                process.env.CONFIG_CEREMONY_BUCKET_POSTFIX!
            )
            let multiPartUploadId: string = ""
            const objectKey = "circuitMetadata.json"
            let chunksWithUrls: ChunkWithUrl[] = []
            let uploadPartsResult: ETagWithPartNumber[] = []
            beforeAll(async () => {
                // login as coordinator
                await signInWithEmailAndPassword(userAuth, users[1].data.email, passwords[1])
                // create the bucket
                await createS3Bucket(userFunctions, bucketName)
                // create the mock data on Firestore.
                await createMockCeremony(
                    adminFirestore,
                    fakeCeremoniesData.fakeCeremonyOpenedFixed,
                    fakeCircuitsData.fakeCircuitSmallNoContributors
                )
                // open the multi part upload
                multiPartUploadId = await openMultiPartUpload(userFunctions, bucketName, objectKey)
                expect(multiPartUploadId).to.not.be.null
                // get the preSignedUrls
                chunksWithUrls = await getChunksAndPreSignedUrls(
                    userFunctions,
                    bucketName,
                    objectKey,
                    localPath,
                    multiPartUploadId,
                    streamChunkSizeInMb
                )
                uploadPartsResult = await uploadParts(chunksWithUrls, "application/json")
            })
            it("should successfully close the multi part upload when provided the correct parameters", async () => {
                // login as coordinator
                await signInWithEmailAndPassword(userAuth, users[1].data.email, passwords[1])
                const closeMultiPartUploadResult = await completeMultiPartUpload(
                    userFunctions,
                    bucketName,
                    objectKey,
                    multiPartUploadId,
                    uploadPartsResult
                )
                expect(closeMultiPartUploadResult).to.not.be.null
            })
            it("should fail to close the multi part upload when provided the wrong parameters", async () => {
                await expect(
                    completeMultiPartUpload(
                        userFunctions,
                        bucketName,
                        objectKey,
                        "nonExistentMultiPartUploadId",
                        uploadPartsResult
                    )
                ).to.be.rejectedWith("Failed request.")
            })
            it("should fail when calling without being authenticated", async () => {
                await signOut(userAuth)
                await expect(
                    completeMultiPartUpload(userFunctions, bucketName, objectKey, multiPartUploadId, uploadPartsResult)
                ).to.be.rejectedWith("You are not authorized to perform this operation.")
            })
            afterAll(async () => {
                await deleteObjectFromS3(bucketName, objectKey)
                await deleteBucket(bucketName)
                await cleanUpRecursively(adminFirestore, fakeCeremoniesData.fakeCeremonyOpenedFixed.uid)
            })
        })

        describe("downloadCircuitArtifacts", () => {
            // this data is shared between other prod tests (download artifacts and verify ceremony)
            const ceremony = fakeCeremoniesData.fakeCeremonyOpenedFixed
            // create a circuit object that suits our needs
            const circuit = fakeCircuitsData.fakeCircuitForFinalization
    
            const bucketName = getBucketName(ceremony.data.prefix!, ceremonyBucketPostfix)
    
            // the r1cs
            const r1csStorageFilePath = getR1csStorageFilePath(circuit.data.prefix!, "circuit.r1cs")
            // the final zkey
            const finalZkeyStorageFilePath = getZkeyStorageFilePath(circuit.data.prefix!, "circuit_final.zkey")
            // the pot
            const potStorageFilePath = getPotStorageFilePath("powersOfTau28_hez_final_02.ptau")
            // the verifier
            const verifierStorageFilePath = getVerifierContractStorageFilePath(
                circuit.data.prefix!,
                `${verifierSmartContractAcronym}.sol`
            )
            // the vKey
            const verificationKeyStoragePath = getVerificationKeyStorageFilePath(
                circuit.data.prefix!,
                `${verificationKeyAcronym}.json`
            )
            // the wasm
            const wasmStorageFilePath = getWasmStorageFilePath(circuit.data.prefix!, "circuit.wasm")
    
            const wasmPath = `${cwd()}/packages/actions/test/data/artifacts/circuit.wasm`
            const r1csPath = `${cwd()}/packages/actions/test/data/artifacts/circuit.r1cs`
            const potPath = `${cwd()}/packages/actions/test/data/artifacts/powersOfTau28_hez_final_02.ptau`
            const finalZkeyPath = `${cwd()}/packages/actions/test/data/artifacts/circuit_final.zkey`
            const outputDirectory = `${cwd()}/packages/actions/test/data/artifacts/download`
            const verifierPath = `${cwd()}/packages/actions/test/data/artifacts/circuit_verifier.sol`
            const verificationKeyPath = `${cwd()}/packages/actions/test/data/artifacts/circuit_vkey.json`
    
            const downloadPathZkey = `${outputDirectory}/zkey.zkey`
    
            fs.mkdirSync(outputDirectory)
    
            // pre conditions for the tests
            beforeAll(async () => {
                await signInWithEmailAndPassword(userAuth, users[1].data.email, passwords[1])
                await createMockCeremony(adminFirestore, ceremony, circuit)
                await createS3Bucket(userFunctions, bucketName)
                await sleep(1000)
                // upload all files to S3
                await uploadFileToS3(bucketName, r1csStorageFilePath, r1csPath)
                await uploadFileToS3(bucketName, finalZkeyStorageFilePath, finalZkeyPath)
                await uploadFileToS3(bucketName, potStorageFilePath, potPath)
                await uploadFileToS3(bucketName, verifierStorageFilePath, verifierPath)
                await uploadFileToS3(bucketName, verificationKeyStoragePath, verificationKeyPath)
                await uploadFileToS3(bucketName, wasmStorageFilePath, wasmPath)
            })
            afterAll(async () => {
                await cleanUpRecursively(adminFirestore, ceremony.uid)
                await deleteObjectFromS3(bucketName, r1csStorageFilePath)
                await deleteObjectFromS3(bucketName, finalZkeyStorageFilePath)
                await deleteObjectFromS3(bucketName, potStorageFilePath)
                await deleteObjectFromS3(bucketName, verifierStorageFilePath)
                await deleteObjectFromS3(bucketName, verificationKeyStoragePath)
                await deleteObjectFromS3(bucketName, wasmStorageFilePath)
                await deleteBucket(bucketName)
                // remove dir with output
                if (fs.existsSync(outputDirectory)) fs.rmSync(outputDirectory, { recursive: true, force: true })    
            })
            it("should allow any user (even not authenticated) to download the artifacts", async () => {
                // make sure we sign out 
                await signOut(userAuth)
    
                const urls: CircuitArtifactsPreSignedUrls = await downloadCircuitArtifacts(userFunctions, ceremony.uid, circuit.uid)
    
                expect(urls.finalZkeyStoragePreSignedUrl).to.not.be.null
                expect(urls.potStoragePreSignedUrl).to.not.be.null
                expect(urls.r1csStoragePreSignedUrl).to.not.be.null
                expect(urls.wasmStoragePreSignedUrl).to.not.be.null
    
                // download the files using the pre signed urls and compare hashes
                const response = await fetch(urls.finalZkeyStoragePreSignedUrl)
    
                const content: any = response.body
                // Prepare stream.
                const writeStream = createWriteStream(downloadPathZkey)
    
                // Write chunk by chunk.
                for await (const chunk of content) {
                    // Write chunk.
                    writeStream.write(chunk)
                }
    
                expect(await compareHashes(downloadPathZkey, finalZkeyPath)).to.be.true 
            })
        })
    }

    describe("getR1csStorageFilePath", () => {
        const r1csName = "circuit.r1cs"
        it("should return the correct path for a r1cs file", () => {
            const result = getR1csStorageFilePath(
                fakeCircuitsData.fakeCircuitSmallNoContributors.data.prefix!,
                r1csName
            )
            expect(result).to.equal(
                `${commonTerms.collections.circuits.name}/${fakeCircuitsData.fakeCircuitSmallNoContributors.data
                    .prefix!}/${r1csName}`
            )
        })
    })

    describe("getWasmStorageFilePath", () => {
        const wasmCompleteFilename = "circuit.wasm"
        it("should return the correct path for a wasm file", () => {
            const result = getWasmStorageFilePath(
                fakeCircuitsData.fakeCircuitSmallNoContributors.data.prefix!,
                wasmCompleteFilename
            )
            expect(result).to.equal(
                `${commonTerms.collections.circuits.name}/${fakeCircuitsData.fakeCircuitSmallNoContributors.data
                    .prefix!}/${wasmCompleteFilename}`
            )
        })
    })

    describe("getPotStorageFilePath", () => {
        const potFile = `${potFilenameTemplate}8.ptau`
        it("should return the correct path for a pot file", () => {
            const result = getPotStorageFilePath(potFile)
            expect(result).to.equal(`${commonTerms.foldersAndPathsTerms.pot}/${potFile}`)
        })
    })

    describe("getZkeyStorageFilePath", () => {
        const zkeyFile = `${fakeCircuitsData.fakeCircuitSmallContributors.data.prefix!}_${genesisZkeyIndex}.zkey`
        it("should return the correct path for a zkey file", () => {
            const result = getZkeyStorageFilePath(fakeCircuitsData.fakeCircuitSmallContributors.data.prefix!, zkeyFile)
            expect(result).to.equal(
                `${commonTerms.collections.circuits.name}/${fakeCircuitsData.fakeCircuitSmallContributors.data
                    .prefix!}/${commonTerms.collections.contributions.name}/${zkeyFile}`
            )
        })
    })

    describe("getVerificationKeyStorageFilePath", () => {
        const verificationKeyFile = `${fakeCircuitsData.fakeCircuitSmallContributors.data.prefix!}_vkey.json`
        it("should return the correct path for a verification key file", () => {
            const result = getVerificationKeyStorageFilePath(
                fakeCircuitsData.fakeCircuitSmallContributors.data.prefix!,
                verificationKeyFile
            )
            expect(result).to.equal(
                `${commonTerms.collections.circuits.name}/${fakeCircuitsData.fakeCircuitSmallContributors.data
                    .prefix!}/${verificationKeyFile}`
            )
        })
    })

    describe("getVerifierContractStorageFilePath", () => {
        const verifierContractFile = `${fakeCircuitsData.fakeCircuitSmallContributors.data.prefix!}_verifier.sol`
        it("should return the correct path for a verifier contract file", () => {
            const result = getVerifierContractStorageFilePath(
                fakeCircuitsData.fakeCircuitSmallContributors.data.prefix!,
                verifierContractFile
            )
            expect(result).to.equal(
                `${commonTerms.collections.circuits.name}/${fakeCircuitsData.fakeCircuitSmallContributors.data
                    .prefix!}/${verifierContractFile}`
            )
        })
    })

    describe("getTranscriptStorageFilePath", () => {
        const transcriptFile = `tester_verification_transcript.log`
        it("should return the correct path for a transcript file", () => {
            const result = getTranscriptStorageFilePath(
                fakeCircuitsData.fakeCircuitSmallContributors.data.prefix!,
                transcriptFile
            )
            expect(result).to.equal(
                `${commonTerms.collections.circuits.name}/${fakeCircuitsData.fakeCircuitSmallContributors.data
                    .prefix!}/${commonTerms.foldersAndPathsTerms.transcripts}/${transcriptFile}`
            )
        })
    })

    // @todo this is not used in the cli yet
    describe("uploadFileToStorage", () => {
        it("should successfully upload a file to storage", async () => {})
        it("should not overwrite a file stored from another user", async () => {})
        it("should fail to upload a file to storage if the user is not logged in", async () => {})
        it("should fail to upload a file to storage if given a wrong local path", async () => {})
    })

    // general cleanup
    afterAll(async () => {
        // Clean user from DB.
        await cleanUpMockUsers(adminAuth, adminFirestore, users)
        // Clean up mock ceremonies
        await mockCeremoniesCleanup(adminFirestore)
        // Delete app.
        await deleteAdminApp()
        // Remove test file.
        fs.unlinkSync(localPath)
    })
})<|MERGE_RESOLUTION|>--- conflicted
+++ resolved
@@ -18,14 +18,9 @@
     cleanUpMockUsers,
     sleep,
     cleanUpRecursively,
-<<<<<<< HEAD
     mockCeremoniesCleanup,
     uploadFileToS3,
-} from "../utils"
-=======
-    mockCeremoniesCleanup
 } from "../utils/index"
->>>>>>> 5a45a681
 import { fakeCeremoniesData, fakeCircuitsData, fakeUsersData } from "../data/samples"
 import {
     getBucketName,
@@ -41,16 +36,11 @@
     commonTerms,
     genesisZkeyIndex,
     checkIfObjectExist,
-<<<<<<< HEAD
     generateGetObjectPreSignedUrl,
     verifierSmartContractAcronym,
     verificationKeyAcronym,
     compareHashes
-} from "../../src"
-=======
-    generateGetObjectPreSignedUrl
 } from "../../src/index"
->>>>>>> 5a45a681
 import { TestingEnvironment } from "../../src/types/enums"
 import { ChunkWithUrl, CircuitArtifactsPreSignedUrls, ETagWithPartNumber } from "../../src/types/index"
 import { getChunksAndPreSignedUrls, getWasmStorageFilePath, uploadParts } from "../../src/helpers/storage"

--- conflicted
+++ resolved
@@ -12,14 +12,11 @@
     exportVerifierContract,
     exportVkey,
     generateGROTH16Proof,
-<<<<<<< HEAD
     generateZkeyFromScratch,
-=======
     getBucketName,
     getPotStorageFilePath,
     getR1csStorageFilePath,
     getZkeyStorageFilePath,
->>>>>>> 7176dbaa
     verifyGROTH16Proof,
     verifyZKey
 } from "../../src"
@@ -40,12 +37,8 @@
     uploadFileToS3
 } from "../utils"
 import { TestingEnvironment } from "../../src/types/enums"
-<<<<<<< HEAD
-import { fakeUsersData } from "../data/samples"
-=======
 import { fakeCeremoniesData, fakeCircuitsData, fakeUsersData } from "../data/samples"
 import { generateFakeCircuit } from "../data/generators"
->>>>>>> 7176dbaa
 
 chai.use(chaiAsPromised)
 dotenv.config()
@@ -61,20 +54,13 @@
     let badzkeyPath: string = ""
     let wrongZkeyPath: string = ""
     let vkeyPath: string = ""
-<<<<<<< HEAD
     let r1csPath: string = ""
     let potPath: string = ""
     let zkeyOutputPath: string = ""
     let zkeyFinalContributionPath: string = ""
-=======
     let finalZkeyPath: string = ""
     let verifierExportPath: string = ""
     let vKeyExportPath: string = ""
-    let r1csPath: string = ""
-    let potPath: string = ""
-    let badzkeyPath: string = ""
-    let wrongZkeyPath: string = ""
->>>>>>> 7176dbaa
 
     if (envType === TestingEnvironment.DEVELOPMENT) {
         wasmPath = `${cwd()}/../actions/test/data/artifacts/circuit.wasm`
@@ -82,12 +68,10 @@
         badzkeyPath = `${cwd()}/../actions/test/data/artifacts/bad_circuit_0000.zkey`
         wrongZkeyPath = `${cwd()}/../actions/test/data/artifacts/notcircuit_0000.zkey`
         vkeyPath = `${cwd()}/../actions/test/data/artifacts/verification_key_circuit.json`
-<<<<<<< HEAD
         r1csPath = `${cwd()}/../actions/test/data/artifacts/circuit.r1cs`
         potPath = `${cwd()}/../actions/test/data/artifacts/powersOfTau28_hez_final_02.ptau`
         zkeyOutputPath = `${cwd()}/../actions/test/data/artifacts/circuit_verification.zkey`
         zkeyFinalContributionPath = `${cwd()}/../actions/test/data/artifacts/circuit_0001.zkey`
-=======
         finalZkeyPath = `${cwd()}/../actions/test/data/artifacts/circuit-small_00001.zkey`
         verifierExportPath = `${cwd()}/../actions/test/data/artifacts/verifier.sol`
         vKeyExportPath = `${cwd()}/../actions/test/data/artifacts/vkey.json`
@@ -95,19 +79,16 @@
         potPath = `${cwd()}/../actions/test/data/artifacts/powersOfTau28_hez_final_02.ptau`
         badzkeyPath = `${cwd()}/../actions/test/data/artifacts/bad_circuit_0000.zkey`
         wrongZkeyPath = `${cwd()}/../actions/test/data/artifacts/notcircuit_0000.zkey`
->>>>>>> 7176dbaa
     } else {
         wasmPath = `${cwd()}/packages/actions/test/data/artifacts/circuit.wasm`
         zkeyPath = `${cwd()}/packages/actions/test/data/artifacts/circuit_0000.zkey`
         badzkeyPath = `${cwd()}/packages/actions/test/data/artifacts/bad_circuit_0000.zkey`
         wrongZkeyPath = `${cwd()}/packages/actions/test/data/artifacts/notcircuit_0000.zkey`
         vkeyPath = `${cwd()}/packages/actions/test/data/artifacts/verification_key_circuit.json`
-<<<<<<< HEAD
         r1csPath = `${cwd()}/packages/actions/test/data/artifacts/circuit.r1cs`
         potPath = `${cwd()}/packages/actions/test/data/artifacts/powersOfTau28_hez_final_02.ptau`
         zkeyOutputPath = `${cwd()}/packages/actions/test/data/artifacts/circuit_verification.zkey`
         zkeyFinalContributionPath = `${cwd()}/packages/actions/test/data/artifacts/circuit_0001.zkey`
-=======
         finalZkeyPath = `${cwd()}/packages/actions/test/data/artifacts/circuit-small_00001.zkey`
         verifierExportPath = `${cwd()}/packages/actions/test/data/artifacts/verifier.sol`
         vKeyExportPath = `${cwd()}/packages/actions/test/data/artifacts/vkey.json`
@@ -115,7 +96,6 @@
         potPath = `${cwd()}/packages/actions/test/data/artifacts/powersOfTau28_hez_final_02.ptau`
         badzkeyPath = `${cwd()}/packages/actions/test/data/artifacts/bad_circuit_0000.zkey`
         wrongZkeyPath = `${cwd()}/packages/actions/test/data/artifacts/notcircuit_0000.zkey`
->>>>>>> 7176dbaa
     }
 
     const solidityVersion = "0.8.10"
@@ -187,15 +167,6 @@
             ).to.be.rejected
         })
     })
-<<<<<<< HEAD
-
-    const finalZkeyPath = `${cwd()}/packages/actions/test/data/artifacts/circuit_final.zkey`
-    const verifierExportPath = `${cwd()}/packages/actions/test/data/artifacts/verifier.sol`
-    const vKeyExportPath = `${cwd()}/packages/actions/test/data/artifacts/vkey.json`
-    const solidityVersion = "0.8.10"
-
-=======
->>>>>>> 7176dbaa
     describe("exportVerifierContract", () => {
         if (envType === TestingEnvironment.PRODUCTION) {
             it("should export the verifier contract", async () => {
@@ -283,7 +254,6 @@
             )
         })
     })
-<<<<<<< HEAD
     describe("generateZKeyFromScratch", () => {
         // after each test clean up the generate zkey
         afterEach(() => {
@@ -329,8 +299,6 @@
             )
         })
     })
-    afterAll(() => {
-=======
     if (envType === TestingEnvironment.PRODUCTION) {
         describe("compareCeremonyArtifacts", () => {
             const ceremony = fakeCeremoniesData.fakeCeremonyOpenedDynamic
@@ -506,7 +474,6 @@
         })
     }
     afterAll(async () => {
->>>>>>> 7176dbaa
         if (fs.existsSync(verifierExportPath)) {
             fs.unlinkSync(verifierExportPath)
         }

--- conflicted
+++ resolved
@@ -25,11 +25,8 @@
     getCeremonyCircuits
 } from "./helpers/database"
 export {
-<<<<<<< HEAD
     compareCeremonyArtifacts,
-=======
     downloadAllCeremonyArtifacts,
->>>>>>> 9e915cda
     exportVerifierAndVKey,
     exportVerifierContract,
     exportVkey,
